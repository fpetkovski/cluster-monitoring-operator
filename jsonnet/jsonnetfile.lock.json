--- conflicted
+++ resolved
@@ -48,11 +48,7 @@
                     "subdir": "grafana-builder"
                 }
             },
-<<<<<<< HEAD
-            "version": "8e77b50ee8aea319dac9964b2cc2183f3bc184d2"
-=======
             "version": "2b9b14d0d91adf8781e5b2c9b62dc8cb180a9886"
->>>>>>> d7402300
         },
         {
             "name": "grafana",
@@ -82,11 +78,7 @@
                     "subdir": "Documentation/etcd-mixin"
                 }
             },
-<<<<<<< HEAD
-            "version": "5ef8f2770c63ca517f8d0c9aff680a3c92a3e3a6"
-=======
             "version": "efd1fc634b58a629903990e605f2cb9d5633706d"
->>>>>>> d7402300
         },
         {
             "name": "prometheus",
@@ -96,21 +88,17 @@
                     "subdir": "documentation/prometheus-mixin"
                 }
             },
-<<<<<<< HEAD
-            "version": "a9dea68ee61dfea03d9e761e9382d2e5abcdd9e4"
+            "version": "08c55c119f39093e18b2bb9cba5c5619dc4ea0e1"
         },
         {
             "name": "kube-thanos",
             "source": {
                 "git": {
-                    "remote": "https://github.com/metalmatze/kube-thanos",
+                    "remote": "https://github.com/thanos-io/kube-thanos",
                     "subdir": "jsonnet/kube-thanos"
                 }
             },
-            "version": "4c9aec2115ddab814aaae08b0c694af0d9b756ec"
-=======
-            "version": "08c55c119f39093e18b2bb9cba5c5619dc4ea0e1"
->>>>>>> d7402300
+            "version": "46c5a3dbead8e1d6259e1de4ef757451febcbf06"
         },
         {
             "name": "node-mixin",
