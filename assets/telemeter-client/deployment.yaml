apiVersion: apps/v1beta2
kind: Deployment
metadata:
  labels:
    k8s-app: telemeter-client
  name: telemeter-client
  namespace: openshift-monitoring
spec:
  replicas: 1
  selector:
    matchLabels:
      k8s-app: telemeter-client
  template:
    metadata:
      labels:
        k8s-app: telemeter-client
    spec:
      containers:
      - command:
        - /usr/bin/telemeter-client
        - --id=$(ID)
        - --from=$(FROM)
        - --from-ca-file=/etc/serving-certs-ca-bundle/service-ca.crt
        - --from-token-file=/var/run/secrets/kubernetes.io/serviceaccount/token
        - --to=$(TO)
        - --to-token-file=/etc/telemeter/token
        - --listen=localhost:8080
        - --anonymize-salt-file=/etc/telemeter/salt
        - --anonymize-labels=$(ANONYMIZE_LABELS)
        - --match={__name__="up"}
        - --match={__name__="cluster_version"}
        - --match={__name__="cluster_version_available_updates"}
        - --match={__name__="cluster_operator_up"}
        - --match={__name__="cluster_operator_conditions"}
        - --match={__name__="cluster_version_payload"}
        - --match={__name__="cluster_installer"}
        - --match={__name__="cluster_infrastructure_provider"}
        - --match={__name__="cluster_feature_set"}
<<<<<<< HEAD
=======
        - --match={__name__="node_uname_info"}
>>>>>>> 3e35450c
        - --match={__name__="instance:etcd_object_counts:sum"}
        - --match={__name__="ALERTS",alertstate="firing"}
        - --match={__name__="code:apiserver_request_count:rate:sum"}
        - --match={__name__="cluster:capacity_cpu_cores:sum"}
        - --match={__name__="cluster:capacity_memory_bytes:sum"}
        - --match={__name__="cluster:cpu_usage_cores:sum"}
        - --match={__name__="cluster:memory_usage_bytes:sum"}
        - --match={__name__="openshift:cpu_usage_cores:sum"}
        - --match={__name__="openshift:memory_usage_bytes:sum"}
        - --match={__name__="workload:cpu_usage_cores:sum"}
        - --match={__name__="workload:memory_usage_bytes:sum"}
        - --match={__name__="cluster:node_instance_type_count:sum"}
        - --match={__name__="cnv:vmi_status_running:count"}
        - --match={__name__="subscription_sync_total"}
        - --match={__name__="ceph_cluster_total_bytes"}
        - --match={__name__="ceph_cluster_total_used_raw_bytes"}
        - --match={__name__="ceph_health_status"}
        - --match={__name__="job:ceph_osd_metadata:count"}
        - --match={__name__="job:kube_pv:count"}
        - --match={__name__="job:ceph_pools_iops:total"}
        - --match={__name__="job:ceph_pools_iops_bytes:total"}
        - --match={__name__="job:ceph_versions_running:count"}
        env:
        - name: ANONYMIZE_LABELS
          value: ""
        - name: FROM
          value: https://prometheus-k8s.openshift-monitoring.svc:9091
        - name: ID
          value: ""
        - name: TO
          value: https://infogw.api.openshift.com
        - name: HTTP_PROXY
          value: ""
        - name: HTTPS_PROXY
          value: ""
        - name: NO_PROXY
          value: ""
        image: quay.io/openshift/origin-telemeter:v4.0
        name: telemeter-client
        ports:
        - containerPort: 8080
          name: http
        volumeMounts:
        - mountPath: /etc/serving-certs-ca-bundle
          name: serving-certs-ca-bundle
          readOnly: false
        - mountPath: /etc/telemeter
          name: secret-telemeter-client
          readOnly: false
      - args:
        - --webhook-url=http://localhost:9000/-/reload
        - --volume-dir=/etc/serving-certs-ca-bundle
        image: quay.io/openshift/origin-configmap-reload:v3.11
        name: reload
        volumeMounts:
        - mountPath: /etc/serving-certs-ca-bundle
          name: serving-certs-ca-bundle
          readOnly: false
      - args:
        - --secure-listen-address=:8443
        - --upstream=http://127.0.0.1:8080/
        - --tls-cert-file=/etc/tls/private/tls.crt
        - --tls-private-key-file=/etc/tls/private/tls.key
        - --tls-cipher-suites=TLS_ECDHE_RSA_WITH_AES_128_GCM_SHA256,TLS_ECDHE_ECDSA_WITH_AES_128_GCM_SHA256,TLS_RSA_WITH_AES_128_CBC_SHA256,TLS_ECDHE_ECDSA_WITH_AES_128_CBC_SHA256,TLS_ECDHE_RSA_WITH_AES_128_CBC_SHA256
        image: quay.io/coreos/kube-rbac-proxy:v0.4.1
        name: kube-rbac-proxy
        ports:
        - containerPort: 8443
          name: https
        resources:
          requests:
            cpu: 10m
            memory: 20Mi
        volumeMounts:
        - mountPath: /etc/tls/private
          name: telemeter-client-tls
          readOnly: false
      nodeSelector:
        beta.kubernetes.io/os: linux
      priorityClassName: system-cluster-critical
      serviceAccountName: telemeter-client
      volumes:
      - configMap:
          name: telemeter-client-serving-certs-ca-bundle
        name: serving-certs-ca-bundle
      - name: secret-telemeter-client
        secret:
          secretName: telemeter-client
      - name: telemeter-client-tls
        secret:
          secretName: telemeter-client-tls<|MERGE_RESOLUTION|>--- conflicted
+++ resolved
@@ -36,10 +36,7 @@
         - --match={__name__="cluster_installer"}
         - --match={__name__="cluster_infrastructure_provider"}
         - --match={__name__="cluster_feature_set"}
-<<<<<<< HEAD
-=======
         - --match={__name__="node_uname_info"}
->>>>>>> 3e35450c
         - --match={__name__="instance:etcd_object_counts:sum"}
         - --match={__name__="ALERTS",alertstate="firing"}
         - --match={__name__="code:apiserver_request_count:rate:sum"}
